package api

import (
	"context"
	"encoding/json"
	"io"
	"net/http"
	"strconv"

	"github.com/micromdm/nanodep/client"
	"github.com/micromdm/nanodep/log"
	"github.com/micromdm/nanodep/log/ctxlog"
	"github.com/micromdm/nanodep/tokenpki"
)

type TokenPKIRetriever interface {
	RetrieveTokenPKI(ctx context.Context, name string) (pemCert []byte, pemKey []byte, err error)
}

type TokenPKIStorer interface {
	StoreTokenPKI(ctx context.Context, name string, pemCert []byte, pemKey []byte) error
}

<<<<<<< HEAD
const (
	defaultCN   = "depserver"
	defaultDays = 1
)
=======
// PEMRSAPrivateKey returns key as a PEM block.
func PEMRSAPrivateKey(key *rsa.PrivateKey) []byte {
	block := &pem.Block{
		Type:  "RSA PRIVATE KEY",
		Bytes: x509.MarshalPKCS1PrivateKey(key),
	}
	return pem.EncodeToMemory(block)
}
>>>>>>> a7538c5b

// GetCertTokenPKIHandler generates a new private key and certificate for
// the token PKI exchange with the ABM/ASM/BE portal. Every call to this
// handler generates a new keypair and stores it. The PEM-encoded certificate
// is returned.
//
// Note the whole URL path is used as the DEP name. This necessitates
// stripping the URL prefix before using this handler. Also note we expose Go
// errors to the output as this is meant for "API" users.
func GetCertTokenPKIHandler(store TokenPKIStorer, logger log.Logger) http.HandlerFunc {
	return func(w http.ResponseWriter, r *http.Request) {
		const (
			defaultCN   = "depserver"
			defaultDays = 1
		)
		logger := ctxlog.Logger(r.Context(), logger)
		if r.URL.Path == "" {
			logger.Info("msg", "DEP name check", "err", "missing DEP name")
			http.Error(w, http.StatusText(http.StatusBadRequest), http.StatusBadRequest)
			return
		}
		logger = logger.With("name", r.URL.Path)
		var validityDays int64
		if daysArg := r.URL.Query().Get("validity_days"); daysArg == "" {
			logger.Debug("msg", "using default validity days", "days", defaultDays)
			validityDays = defaultDays
		} else {
			var err error
			validityDays, err = strconv.ParseInt(daysArg, 10, 64)
			if err != nil {
				logger.Info("msg", "validity_days check", "err", err)
				http.Error(w, http.StatusText(http.StatusBadRequest), http.StatusBadRequest)
				return
			}
		}
		cn := r.URL.Query().Get("cn")
		if cn == "" {
			logger.Debug("msg", "using default CN", "cn", defaultCN)
			cn = defaultCN
		}
		key, cert, err := tokenpki.SelfSignedRSAKeypair(cn, validityDays)
		if err != nil {
			logger.Info("msg", "generating token keypair", "err", err)
			jsonError(w, err)
			return
		}
		pemCert := tokenpki.PEMCertificate(cert.Raw)
		err = store.StoreTokenPKI(r.Context(), r.URL.Path, pemCert, tokenpki.PEMRSAPrivateKey(key))
		if err != nil {
			logger.Info("msg", "storing token keypair", "err", err)
			jsonError(w, err)
			return
		}
		w.Header().Set("Content-Type", "application/x-pem-file")
		w.Header().Set("Content-Disposition", `attachment; filename="`+r.URL.Path+`.pem"`)
		w.Write(pemCert)
	}
}

// DecryptTokenPKIHandler reads the Apple-provided encrypted token ".p7m" file
// from the request body and decrypts it with the keypair generated from
// GetCertTokenPKIHandler.
//
// Note the whole URL path is used as the DEP name. This necessitates
// stripping the URL prefix before using this handler. Also note we expose Go
// errors to the output as this is meant for "API" users.
func DecryptTokenPKIHandler(store TokenPKIRetriever, tokenStore AuthTokensStorer, logger log.Logger) http.HandlerFunc {
	return func(w http.ResponseWriter, r *http.Request) {
		logger := ctxlog.Logger(r.Context(), logger)
		if r.URL.Path == "" {
			logger.Info("msg", "DEP name check", "err", "missing DEP name")
			http.Error(w, http.StatusText(http.StatusBadRequest), http.StatusBadRequest)
			return
		}
		logger = logger.With("name", r.URL.Path)
		bodyBytes, err := io.ReadAll(r.Body)
		if err != nil {
			logger.Info("msg", "reading request body", "err", err)
			jsonError(w, err)
			return
		}
		defer r.Body.Close()
		certBytes, keyBytes, err := store.RetrieveTokenPKI(r.Context(), r.URL.Path)
		if err != nil {
			logger.Info("msg", "retrieving token keypair", "err", err)
			jsonError(w, err)
			return
		}
		cert, err := tokenpki.CertificateFromPEM(certBytes)
		if err != nil {
			logger.Info("msg", "decoding retrieved certificate", "err", err)
			jsonError(w, err)
			return
		}
		key, err := tokenpki.RSAKeyFromPEM(keyBytes)
		if err != nil {
			logger.Info("msg", "decoding retrieved private key", "err", err)
			jsonError(w, err)
			return
		}
		tokenJSON, err := tokenpki.DecryptTokenJSON(bodyBytes, cert, key)
		if err != nil {
			logger.Info("msg", "decrypting auth tokens", "err", err)
			jsonError(w, err)
			return
		}
		tokens := new(client.OAuth1Tokens)
		err = json.Unmarshal(tokenJSON, tokens)
		if err != nil {
			logger.Info("msg", "decoding decrypted auth tokens", "err", err)
			jsonError(w, err)
			return
		}
		storeTokens(r.Context(), logger, r.URL.Path, tokens, tokenStore, w)
	}
}<|MERGE_RESOLUTION|>--- conflicted
+++ resolved
@@ -2,7 +2,10 @@
 
 import (
 	"context"
+	"crypto/rsa"
+	"crypto/x509"
 	"encoding/json"
+	"encoding/pem"
 	"io"
 	"net/http"
 	"strconv"
@@ -21,12 +24,6 @@
 	StoreTokenPKI(ctx context.Context, name string, pemCert []byte, pemKey []byte) error
 }
 
-<<<<<<< HEAD
-const (
-	defaultCN   = "depserver"
-	defaultDays = 1
-)
-=======
 // PEMRSAPrivateKey returns key as a PEM block.
 func PEMRSAPrivateKey(key *rsa.PrivateKey) []byte {
 	block := &pem.Block{
@@ -35,7 +32,6 @@
 	}
 	return pem.EncodeToMemory(block)
 }
->>>>>>> a7538c5b
 
 // GetCertTokenPKIHandler generates a new private key and certificate for
 // the token PKI exchange with the ABM/ASM/BE portal. Every call to this
